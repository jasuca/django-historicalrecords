from django.db import models


class HistoryDescriptor(object):
    def __init__(self, model, important_fields):
        self.model = model
        self.important_fields = important_fields

    def __get__(self, instance, owner):
<<<<<<< HEAD
        return HistoryManager(self.model, owner, instance)

class HistoryManager(models.Manager):
    def __init__(self, model, primary_model, instance=None):
=======
        if instance is None:
            return HistoryManager(self.model, self.important_fields)
        return HistoryManager(self.model, self.important_fields, instance)


class HistoryManager(models.Manager):
    def __init__(self, model, important_fields, instance=None):
>>>>>>> 8d5fb6de
        super(HistoryManager, self).__init__()
        self.model = model
        self.primary_model = primary_model
        self.instance = instance
        self.important_fields = important_fields

    def get_query_set(self):
        qs = super(HistoryManager, self).get_query_set()
        if self.instance:
            qs = self._filter_queryset_by_pk(qs, self.instance.pk)
        return qs

    def _filter_queryset_by_pk(self, qs, pk):
        return qs.filter(**{self.primary_model._meta.pk.name: pk})

    def most_recent(self, pk=None):
        """
        If called with an instance, returns the most recent copy of the instance
        available in the history.

          >>> obj = Obj.objects.get(pk=1)
          >>> obj.history.most_recent()
          <Obj...>
        
        If called without an instance, returns the most recent copy of an 
        instance matching pk.

          >>> Obj.history.most_recent(pk=1)
          <Obj...>
        """
<<<<<<< HEAD
        pk = self.instance.pk if self.instance else pk
        qs = self._filter_queryset_by_pk(self.get_query_set(), pk)

        fields = (field.name for field in self.primary_model._meta.fields)
=======
        if not self.instance:
            raise TypeError("Can't use most_recent() without a %s instance." % \
                            self.instance._meta.object_name)
        #fields = (field.name for field in self.instance._meta.fields)
        fields = self.important_fields
>>>>>>> 8d5fb6de
        try:
            values = qs.values_list(*fields)[0]
        except IndexError:
            message = "%s(pk=%s) has no historical record." % \
                (self.primary_model.__name__, pk)
            raise self.primary_model.DoesNotExist(message)
        else:
            return self.primary_model(pk=pk, *values)

    def as_of(self, date, pk=None, restore=False):
        """
        If called with an instance, returns an instance of the original model
        with all the attributes set to what was present on the object on the 
        date provided.

          >>> obj = Obj.objects.get(pk=1)
          >>> obj.history.as_of(datetime.datetime(2000, 1, 1))
          <Obj...>
        
        If called without an instance, has similar behavior but does its lookup
        based on the pk provided.

          >>> Obj.history.as_of(datetime.datetime(2000, 1, 1), pk=1)
          <Obj...>
        """
        pk = self.instance.pk if self.instance else pk
        qs = self._filter_queryset_by_pk(self.get_query_set(), pk)

        fields = (field.name for field in self.primary_model._meta.fields)
        qs = qs
        try:
            values = qs\
                .filter(history_date__lte=date)\
                .values_list('history_type', *fields)[0]
        except IndexError:
            message = "%s(pk=%s) had not yet been created." % \
                (self.primary_model.__name__, pk)
            raise self.primary_model.DoesNotExist(message)
        else:
            if values[0] == '-' and not restore:
                message = "%s(pk=%s) had already been deleted." % \
                    (self.primary_model.__name__, pk)
                raise self.primary_model.DoesNotExist(message)

            return self.primary_model(pk=pk, *values[1:])

    @property
    def created_date(self):
        if not self.instance:
            raise TypeError("Can't use created_date() without a %s instance." % \
                                self.primary_model._meta.object_name)
        return self.aggregate(created=models.Min('history_date'))['created']

    @property
    def last_modified_date(self):
        if not self.instance:
            raise TypeError("Can't use last_modified_date() without a %s instance." % \
                                self.primary_model._meta.object_name)

        return self.aggregate(modified=models.Max('history_date'))['modified']

    def get_or_restore(self, pk):
        '''
        Looks for an existing item with the given primary key in the primary
        object table - return it if it exists, otherwise try to 'restore' the
        most recent version of the item.
        '''
        if self.instance:
            raise TypeError("Can't use get_or_restore() with a %s instance." %\
                            self.instance._meta.object_name)
        try:
            return self.primary_model._default_manager.get(pk=pk)
        except self.primary_model.DoesNotExist:
            return self.most_recent(pk=pk)

class HistoricalAnnotatingManager(models.Manager):

    def get_query_set(self):
        '''
        Annotate the queryset with historical information:
         - created_date - the history_date of the earliest version
         - last_modified_date - the history_date of the most recent version
         - count - the number of historical versions
        '''
        return super(HistoricalAnnotatingManager, self)\
            .get_query_set()\
            .annotate(created_date=models.Min('history__history_date'))\
            .annotate(last_modified_date=models.Max('history__history_date'))\
            .annotate(count=models.Count('history'))<|MERGE_RESOLUTION|>--- conflicted
+++ resolved
@@ -2,30 +2,18 @@
 
 
 class HistoryDescriptor(object):
-    def __init__(self, model, important_fields):
+    def __init__(self, model):
         self.model = model
-        self.important_fields = important_fields
 
     def __get__(self, instance, owner):
-<<<<<<< HEAD
         return HistoryManager(self.model, owner, instance)
 
 class HistoryManager(models.Manager):
     def __init__(self, model, primary_model, instance=None):
-=======
-        if instance is None:
-            return HistoryManager(self.model, self.important_fields)
-        return HistoryManager(self.model, self.important_fields, instance)
-
-
-class HistoryManager(models.Manager):
-    def __init__(self, model, important_fields, instance=None):
->>>>>>> 8d5fb6de
         super(HistoryManager, self).__init__()
         self.model = model
         self.primary_model = primary_model
         self.instance = instance
-        self.important_fields = important_fields
 
     def get_query_set(self):
         qs = super(HistoryManager, self).get_query_set()
@@ -51,18 +39,10 @@
           >>> Obj.history.most_recent(pk=1)
           <Obj...>
         """
-<<<<<<< HEAD
         pk = self.instance.pk if self.instance else pk
         qs = self._filter_queryset_by_pk(self.get_query_set(), pk)
 
-        fields = (field.name for field in self.primary_model._meta.fields)
-=======
-        if not self.instance:
-            raise TypeError("Can't use most_recent() without a %s instance." % \
-                            self.instance._meta.object_name)
-        #fields = (field.name for field in self.instance._meta.fields)
-        fields = self.important_fields
->>>>>>> 8d5fb6de
+        fields = self.model.important_field_names
         try:
             values = qs.values_list(*fields)[0]
         except IndexError:
@@ -91,7 +71,7 @@
         pk = self.instance.pk if self.instance else pk
         qs = self._filter_queryset_by_pk(self.get_query_set(), pk)
 
-        fields = (field.name for field in self.primary_model._meta.fields)
+        fields = self.model.important_field_names
         qs = qs
         try:
             values = qs\
